######################################################################
# Copyright 2016, 2024 John J. Rofrano. All Rights Reserved.
#
# Licensed under the Apache License, Version 2.0 (the "License");
# you may not use this file except in compliance with the License.
# You may obtain a copy of the License at
#
# https://www.apache.org/licenses/LICENSE-2.0
#
# Unless required by applicable law or agreed to in writing, software
# distributed under the License is distributed on an "AS IS" BASIS,
# WITHOUT WARRANTIES OR CONDITIONS OF ANY KIND, either express or implied.
# See the License for the specific language governing permissions and
# limitations under the License.
######################################################################

"""
Test cases for Customer Model
"""

# pylint: disable=duplicate-code
import os
import logging
from unittest import TestCase
from wsgi import app
from service.models import Customer, DataValidationError, db
from .factories import CustomerFactory

DATABASE_URI = os.getenv(
    "DATABASE_URI", "postgresql+psycopg://postgres:postgres@localhost:5432/testdb"
)


######################################################################
#  C U S T O M E R   M O D E L   T E S T   C A S E S
######################################################################
# pylint: disable=too-many-public-methods
class TestCustomer(TestCase):
    """Test Cases for Customer Model"""

    @classmethod
    def setUpClass(cls):
        """This runs once before the entire test suite"""
        app.config["TESTING"] = True
        app.config["DEBUG"] = False
        app.config["SQLALCHEMY_DATABASE_URI"] = DATABASE_URI
        app.logger.setLevel(logging.CRITICAL)
        app.app_context().push()

    @classmethod
    def tearDownClass(cls):
        """This runs once after the entire test suite"""
        db.session.close()

    def setUp(self):
        """This runs before each test"""
        db.session.query(Customer).delete()  # clean up the last tests
        db.session.commit()

    def tearDown(self):
        """This runs after each test"""
        db.session.remove()

    ######################################################################
    #  T E S T   C A S E S
    ######################################################################

    def test_create_customer(self):
        """It should create a Customer"""
        customer = CustomerFactory()
        customer.create()
        self.assertIsNotNone(customer.id)
        found = Customer.all()
        self.assertEqual(len(found), 1)
        data = Customer.find(customer.id)
        self.assertEqual(data.name, customer.name)
        self.assertEqual(data.address, customer.address)
        self.assertEqual(data.email, customer.email)
        self.assertEqual(data.phonenumber, customer.phonenumber)

    def test_list_all_customers(self):
        """It should List all Customers in the database"""
        customers = Customer.all()
        self.assertEqual(customers, [])
        # Create 5 Customers
        for _ in range(5):
            customer = CustomerFactory()
            customer.create()
        # See if we get back 5 customers
        customers = Customer.all()
        self.assertEqual(len(customers), 5)

    def test_read_a_customer(self):
        """It should Read a Customer"""
        customer = CustomerFactory()
        logging.debug(customer)
        customer.id = None
        customer.create()
        self.assertIsNotNone(customer.id)
        # Fetch it back
        found_customer = Customer.find(customer.id)
        self.assertEqual(found_customer.name, customer.name)
        self.assertEqual(found_customer.address, customer.address)
        self.assertEqual(found_customer.email, customer.email)
        self.assertEqual(found_customer.phonenumber, customer.phonenumber)

<<<<<<< HEAD
    def test_delete_a_customer(self):
        """It should Delete a Customer"""
        customer = CustomerFactory()
        customer.create()
        self.assertEqual(len(Customer.all()), 1)
        # delete the customer and make sure it isn't in the database
        customer.delete()
        self.assertEqual(len(Customer.all()), 0)

    def test_serialize_a_customer(self):
        """It should serialize a Customer"""
        customer = CustomerFactory()
        data = customer.serialize()
        self.assertNotEqual(data, None)
        self.assertIn("id", data)
        self.assertEqual(data["id"], customer.id)
        self.assertIn("name", data)
        self.assertEqual(data["name"], customer.name)
        self.assertIn("email", data)
        self.assertEqual(data["email"], customer.email)
        self.assertIn("address", data)
        self.assertEqual(data["address"], customer.address)
        self.assertIn("phonenumber", data)
        self.assertEqual(data["phonenumber"], customer.phonenumber)

    def test_deserialize_a_customer(self):
        """It should de-serialize a customer"""
        data = CustomerFactory().serialize()
        customer = Customer()
        customer.deserialize(data)
        self.assertNotEqual(customer, None)
        self.assertEqual(customer.id, None)
        self.assertEqual(customer.name, data["name"])
        self.assertEqual(customer.address, data["address"])
        self.assertEqual(customer.email, data["email"])
        self.assertEqual(customer.phonenumber, data["phonenumber"])

    def test_deserialize_missing_data(self):
        """It should not deserialize a Customer with missing data"""
        data = {
            "id": 1,
            "name": "Billy the Kid",
            "email": "BillytheKid@gmail.com",
        }  # phonenumber and address are missing
        customer = Customer()
        self.assertRaises(DataValidationError, customer.deserialize, data)

    def test_deserialize_bad_data(self):
        """It should not deserialize bad data"""
        data = "this is not a dictionary"
        customer = Customer()
        self.assertRaises(DataValidationError, customer.deserialize, data)

    def test_deserialize_bad_name(self):
        """It should not deserialize a bad name attribute"""
        test_customer = CustomerFactory()
        data = test_customer.serialize()
        data["name"] = 45
        customer = Customer()
        self.assertRaises(DataValidationError, customer.deserialize, data)
=======
    def test_update_customer(self):
        """It should Update a Customer"""
        customer = CustomerFactory()
        logging.debug(customer)
        customer.id = None
        customer.create()
        logging.debug(customer)
        self.assertIsNotNone(customer.id)
        # Change it an save it
        customer.name = "John Doe"
        original_id = customer.id
        customer.update()
        self.assertEqual(customer.id, original_id)
        self.assertEqual(customer.name, "John Doe")
        # Fetch it back and make sure the id hasn't changed
        # but the data did change
        customers = customer.all()
        self.assertEqual(len(customers), 1)
        self.assertEqual(customers[0].id, original_id)
        self.assertEqual(customers[0].name, "John Doe")
>>>>>>> 80566edd
<|MERGE_RESOLUTION|>--- conflicted
+++ resolved
@@ -104,7 +104,6 @@
         self.assertEqual(found_customer.email, customer.email)
         self.assertEqual(found_customer.phonenumber, customer.phonenumber)
 
-<<<<<<< HEAD
     def test_delete_a_customer(self):
         """It should Delete a Customer"""
         customer = CustomerFactory()
@@ -165,7 +164,7 @@
         data["name"] = 45
         customer = Customer()
         self.assertRaises(DataValidationError, customer.deserialize, data)
-=======
+
     def test_update_customer(self):
         """It should Update a Customer"""
         customer = CustomerFactory()
@@ -185,5 +184,4 @@
         customers = customer.all()
         self.assertEqual(len(customers), 1)
         self.assertEqual(customers[0].id, original_id)
-        self.assertEqual(customers[0].name, "John Doe")
->>>>>>> 80566edd
+        self.assertEqual(customers[0].name, "John Doe")